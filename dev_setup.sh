--- conflicted
+++ resolved
@@ -98,19 +98,12 @@
 # removing the pip2 explicit usage here for consistency with the above use.
 pip install -r requirements.txt
 
-<<<<<<< HEAD
-if  [[ $(free|awk '/^Mem:/{print $2}') -lt  1572864 ]] ; then
-  CORES=1
-else
-  CORES=$(nproc)
-=======
 SYSMEM=$(free|awk '/^Mem:/{print $2}')
 MAXCORES=$(($SYSMEM / 512000))
 CORES=$(nproc)
 
 if [[ ${MAXCORES} -lt ${CORES} ]]; then
-  CORES=${MAXCORES}  
->>>>>>> 95978908
+  CORES=${MAXCORES}
 fi
 echo "Building with $CORES cores."
 
