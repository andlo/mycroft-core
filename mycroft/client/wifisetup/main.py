--- conflicted
+++ resolved
@@ -68,11 +68,7 @@
 
 network={
     ssid="MYCROFT"
-<<<<<<< HEAD
-    psk="MYCROFT1"
-=======
     psk="12345678"
->>>>>>> 8629bb9e
     proto=RSN
     key_mgmt=WPA-PSK
     pairwise=CCMP
@@ -83,11 +79,7 @@
 
 network={
     ssid="MYCROFT"
-<<<<<<< HEAD
-    psk="MYCROFT1"
-=======
     psk="12345678"
->>>>>>> 8629bb9e
     proto=RSN
     key_mgmt=WPA-PSK
     pairwise=CCMP
@@ -97,12 +89,9 @@
 }
 #mycroft_p2p_end'''
 
-<<<<<<< HEAD
-=======
 # This sequence of commands deletes all the skills except for the
 # pairing skill.  This is used for factory reset.
 # The rest will be restored upon connection to the internet.
->>>>>>> 8629bb9e
 RM_SKILLS = """mkdir /opt/mycroft/safety &&
  mv /opt/mycroft/skills/skill-pairing /opt/mycroft/safety &&
  rm -rf /opt/mycroft/skills/* &&
@@ -285,16 +274,9 @@
         # item being selected.
         self.ws.on('mycroft.wifi.start', self.start)
 
-<<<<<<< HEAD
         # This event is similar to the above, but resets the wifi
         self.ws.on('mycroft.wifi.reset', self.reset)
         # an event to enable SSH
-=======
-        # Similar to the above.  Resets to factory defaults
-        self.ws.on('mycroft.wifi.reset', self.reset)
-
-        # Similar to the above.  Enable/disable SSH
->>>>>>> 8629bb9e
         self.ws.on('mycroft.enable.ssh', self.ssh_enable)
         self.ws.on('mycroft.disable.ssh', self.ssh_disable)
 
@@ -570,11 +552,7 @@
             self.stop()
 
     def reset(self, event=None):
-<<<<<<< HEAD
         """Resets the wifi to the default """
-=======
-        """Reset the unit to the factory defaults """
->>>>>>> 8629bb9e
         LOG.info("Resetting the WPA_SUPPLICANT File")
         try:
             call(
